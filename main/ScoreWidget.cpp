/* -*- c-basic-offset: 4 indent-tabs-mode: nil -*-  vi:set ts=8 sts=4 sw=4: */

/*
    SV Piano Precision
    
    This program is free software; you can redistribute it and/or
    modify it under the terms of the GNU General Public License as
    published by the Free Software Foundation; either version 2 of the
    License, or (at your option) any later version.  See the file
    COPYING included with this distribution for more information.
*/

#include "ScoreWidget.h"
#include "ScoreFinder.h"
#include "ScoreParser.h"

#include <QPainter>
#include <QMouseEvent>
#include <QSvgRenderer>
#include <QDomDocument>
#include <QDomElement>
#include <QToolButton>
#include <QGridLayout>

#include "base/Debug.h"
#include "widgets/IconLoader.h"

#include <vector>

#include "verovio/include/vrv/toolkit.h"
#include "verovio/include/vrv/vrv.h"

#include "vrvtrim.h"

#define DEBUG_SCORE_WIDGET 1
//#define DEBUG_EVENT_FINDING 1

static QColor navigateHighlightColour("#59c4df");
static QColor editHighlightColour("#ffbd00");
static QColor selectHighlightColour(150, 150, 255);

using std::vector;
using std::pair;
using std::string;
using std::shared_ptr;
using std::make_shared;

ScoreWidget::ScoreWidget(bool withZoomControls, QWidget *parent) :
    QFrame(parent),
    m_page(-1),
    m_scale(100),
    m_mode(InteractionMode::None),
    m_mouseActive(false)
{
    setFrameStyle(Panel | Plain);
    setMinimumSize(QSize(100, 100));
    setMouseTracking(true);
    m_verovioResourcePath = ScoreParser::getResourcePath();

    if (withZoomControls) {
        sv::IconLoader il;
        auto zoomOut = new QToolButton;
        zoomOut->setIcon(il.load("zoom-out"));
        connect(zoomOut, &QToolButton::clicked, this, &ScoreWidget::zoomOut);
        auto zoomReset = new QToolButton;
        zoomReset->setIcon(il.load("zoom-reset"));
        connect(zoomReset, &QToolButton::clicked, this, &ScoreWidget::zoomReset);
        auto zoomIn = new QToolButton;
        zoomIn->setIcon(il.load("zoom-in"));
        connect(zoomIn, &QToolButton::clicked, this, &ScoreWidget::zoomIn);
        auto layout = new QGridLayout;
        layout->addWidget(zoomOut, 1, 0);
        layout->addWidget(zoomReset, 1, 1);
        layout->addWidget(zoomIn, 1, 2);
        layout->setRowStretch(0, 10);
        layout->setColumnStretch(3, 10);
        setLayout(layout);
    }
}

ScoreWidget::~ScoreWidget()
{

}

QString
ScoreWidget::getCurrentScore() const
{
    return m_scoreName;
}

int
ScoreWidget::getCurrentPage() const
{
    return m_page;
}

int
ScoreWidget::getPageCount() const
{
    return m_svgPages.size();
}

<<<<<<< HEAD
=======
void
ScoreWidget::setScale(int scale)
{
    if (m_scale == scale) {
        return;
    }
    m_scale = scale;
    auto scoreName = m_scoreName;
    auto scoreFilename = m_scoreFilename;
    auto musicalEvents = m_musicalEvents;
    QString errorString;
    if (!loadAScore(scoreName, errorString)) {
        SVCERR << "ScoreWidget::setScale: Failed to reload score "
               << scoreName << ": " << errorString << endl;
        return;
    }
    setMusicalEvents(musicalEvents);
    update();
}

int
ScoreWidget::getScale() const
{
    return m_scale;
}

void
ScoreWidget::loadAScore(QString scoreName)
{
    QString errorString;
    if (!loadAScore(scoreName, errorString)) {
        emit loadFailed(scoreName, tr("Failed to load score %1: %2")
                        .arg(scoreName).arg(errorString));
        return;
    }

    clearSelection();
}

>>>>>>> 1e2ad095
bool
ScoreWidget::loadScoreFile(QString scoreName, QString scoreFile, QString &errorString)
{
    clearSelection();

    if (m_verovioResourcePath == "") {
        SVDEBUG << "ScoreWidget::loadScoreFile: No Verovio resource path available" << endl;
        errorString = "No Verovio resource path available: application was not packaged properly";
        return false;
    }
    
    clearSelection();

    m_svgPages.clear();
    m_noteSystemExtentMap.clear();
    
    m_page = -1;
    
    SVDEBUG << "ScoreWidget::loadScoreFile: Asked to load MEI file \""
            << scoreFile << "\" for score \"" << scoreName << "\"" << endl;

    vrv::Toolkit toolkit(false);
    if (!toolkit.SetResourcePath(m_verovioResourcePath)) {
        SVDEBUG << "ScoreWidget::loadScoreFile: Failed to set Verovio resource path" << endl;
        return false;
    }
<<<<<<< HEAD
    if (!toolkit.LoadFile(scoreFile.toStdString())) {
        SVDEBUG << "ScoreWidget::loadScoreFile: Load failed in Verovio toolkit" << endl;
=======
    if (m_scale != 100) {
        toolkit.SetOptions("{\"scaleToPageSize\": true}");
        if (!toolkit.SetScale(m_scale)) {
            SVDEBUG << "ScoreWidget::loadAScore: Failed to set rendering scale" << endl;
        } else {
            SVDEBUG << "ScoreWidget::loadAScore: Set scale to " << m_scale << endl;
        }
        SVDEBUG << "options: " << toolkit.GetOptions() << endl;
    }
    if (!toolkit.LoadFile(scorePath)) {
        SVDEBUG << "ScoreWidget::loadAScore: Load failed in Verovio toolkit" << endl;
>>>>>>> 1e2ad095
        return false;
    }

    int pp = toolkit.GetPageCount();

    SVDEBUG << "ScoreWidget::loadAScore: Have " << pp << " pages" << endl;
    
    for (int p = 0; p < pp; ++p) {

        std::string svgText = toolkit.RenderToSVG(p + 1); // (verovio is 1-based)

        // Verovio generates SVG 1.1, this transforms its output to
        // SVG 1.2 Tiny required by Qt
        svgText = VrvTrim::transformSvgToTiny(svgText);

        QByteArray svgData = QByteArray::fromStdString(svgText);
        
        shared_ptr<QSvgRenderer> renderer = make_shared<QSvgRenderer>(svgData);
        renderer->setAspectRatioMode(Qt::KeepAspectRatio);

        SVDEBUG << "ScoreWidget::showPage: created renderer from "
                << svgData.size() << "-byte SVG data" << endl;

        m_svgPages.push_back(renderer);

        findSystemExtents(svgData, renderer);
    }
    
    m_scoreName = scoreName;
    m_scoreFilename = scoreFile;

    SVDEBUG << "ScoreWidget::loadScoreFile: Load successful, showing first page"
            << endl;
    showPage(0);
    return true;
}


void
ScoreWidget::findSystemExtents(QByteArray svgData, shared_ptr<QSvgRenderer> renderer)
{
    // Study the system dimensions in order to calculate proper
    // highlight positions, and add them to m_noteSystemExtentMap.

    // We are now parsing the SVG XML in three different ways! But I
    // still don't think it's a significant overhead
    
    QDomDocument doc;
    doc.setContent(svgData, false);

    Extent currentExtent;
    vector<double> staffLines;

    auto extractExtent = [&](QDomElement path,
                             QString systemId,
                             QString staffId) -> Extent {
        
        // We're looking for a path of the form Mx0 y0 Lx1 y1
        
        QStringList dd = path.attribute("d").split(" ", Qt::SkipEmptyParts);
        if (dd.size() != 4) return {};

        if (dd[0].startsWith("M", Qt::CaseInsensitive)) {
            dd[0] = dd[0].right(dd[0].length()-1);
        } else return {};

        if (dd[2].startsWith("L", Qt::CaseInsensitive)) {
            dd[2] = dd[2].right(dd[2].length()-1);
        } else return {};
        
        bool ok = false;
        double x0 = dd[0].toDouble(&ok); if (!ok) return {};
        double y0 = dd[1].toDouble(&ok); if (!ok) return {};
        double x1 = dd[2].toDouble(&ok); if (!ok) return {};
        double y1 = dd[3].toDouble(&ok); if (!ok) return {};
        
        if (systemId != "" && y1 > y0 && x1 == x0) {
#ifdef DEBUG_SCORE_WIDGET
            SVDEBUG << "Found possible extent for system with id \""
                    << systemId << "\": from "
                    << y0 << " -> " << y1 << endl;
#endif
            QRectF mapped = renderer->transformForElement(systemId)
                .mapRect(QRectF(0, y0, 1, y1 - y0));
            return Extent(mapped.y(), mapped.height());
        }

        if (staffId != "" && x1 > x0 && y1 == y0 &&
            staffLines.size() < 5) {
#ifdef DEBUG_SCORE_WIDGET
            SVDEBUG << "Found possible staff line for staff with id \""
                    << staffId << "\": from "
                    << x0 << " to " << x1 << " at y = " << y0 << endl;
#endif
            staffLines.push_back(y0);
            if (staffLines.size() == 5) {
                y0 = staffLines[0];
                y1 = staffLines[4];
#ifdef DEBUG_SCORE_WIDGET
                SVDEBUG << "Deducing extent from staff lines as "
                        << y0 << " -> " << y1 << endl;
#endif
                QRectF mapped = renderer->transformForElement(staffId)
                    .mapRect(QRectF(0, y0, 1, y1 - y0));
                return Extent(mapped.y(), mapped.height());
            }
        }                
        
        return {};
    };
    
    std::function<void(QDomNode, QString, QString)> descend =
        [&](QDomNode node, QString systemId, QString staffId) {

        if (!node.isElement()) {
            return;
        }

        QDomElement elt = node.toElement();
        QString tag = elt.tagName();

        if (systemId != "" || staffId != "") {
            if (currentExtent.isNull() && tag == "path") {
                // Haven't yet seen system dimensions, defined using
                // either the vertical path that joins the systems, or
                // if there is only one staff, locations of the first
                // and fifth staff lines. This might be one of the
                // bits of evidence we need
                currentExtent = extractExtent(elt, systemId, staffId);
            }
        }
        
        if (tag == "g") {
            // The remaining elements we're interested in (system,
            // staff, note) are all defined using group tags in SVG

            QStringList classes =
                elt.attribute("class").split(" ", Qt::SkipEmptyParts);

            if (systemId == "" && classes.contains("system")) {
                systemId = elt.attribute("id");
                currentExtent = {};
            }

            if (staffId == "" && classes.contains("staff")) {
                staffId = elt.attribute("id");
                staffLines.clear();
                if (systemId == "") { // a staff outside a system
                    currentExtent = {};
                }
            }
            
            if (!currentExtent.isNull() && classes.contains("note")) {
                QString noteId = elt.attribute("id");
                if (noteId != "") {
#ifdef DEBUG_EVENT_FINDING
                    SVDEBUG << "Assigning system extent ("
                            << currentExtent.y << ","
                            << currentExtent.height
                            << ") to note with id \"" << noteId << "\"" << endl;
#endif
                    m_noteSystemExtentMap[noteId] = currentExtent;
                }
            }
        }
            
        auto children = node.childNodes();
        for (int i = 0; i < children.size(); ++i) {
            descend(children.at(i), systemId, staffId);
        }
    };

    descend(doc.documentElement(), "", "");
}                       

void
ScoreWidget::setMusicalEvents(const Score::MusicalEventList &events)
{
    m_musicalEvents = events;

    SVDEBUG << "ScoreWidget::setMusicalEvents: " << events.size()
            << " events" << endl;

    m_idDataMap.clear();
    m_labelIdMap.clear();
    m_pageEventsMap.clear();
    
    if (m_svgPages.empty()) {
        SVDEBUG << "ScoreWidget::setMusicalEvents: WARNING: No SVG pages, score should have been set before this" << endl;
        return;
    }
    
    int p = 0;
    int npages = m_svgPages.size();
    int ix = 0;
    
    for (const auto &ev : m_musicalEvents) {
        for (const auto &n : ev.notes) {
            if (!n.isNewNote) {
                continue;
            }
            EventId id = QString::fromStdString(n.noteId);
            if (id == "") {
                SVDEBUG << "ScoreWidget::setMusicalEvents: NOTE: found note with no id" << endl;
                continue;
            }
            if (p + 1 < npages &&
                !m_svgPages[p]->elementExists(id) &&
                m_svgPages[p + 1]->elementExists(id)) {
                ++p;
            }

            if (m_svgPages[p]->elementExists(id)) {

                QRectF rect = m_svgPages[p]->boundsOnElement(id); 
                rect = m_svgPages[p]->transformForElement(id).mapRect(rect);

#ifdef DEBUG_EVENT_FINDING
                SVDEBUG << "found note id " << id << " for event at "
                        << ev.measureInfo.toLabel()
                        << " -> page " << p << ", rect "
                        << rect.x() << "," << rect.y() << " " << rect.width()
                        << "x" << rect.height() << endl;
#endif

                EventData data;
                data.id = id;
                data.page = p;
                data.boxOnPage = rect;
                data.location = ev.measureInfo.measureFraction;
                data.label = ev.measureInfo.toLabel();
                data.indexInEvents = ix;
                m_idDataMap[id] = data;
                m_pageEventsMap[p].push_back(id);
                m_labelIdMap[data.label] = id;
            }
        }
        ++ix;
    }

    SVDEBUG << "ScoreWidget::setMusicalEvents: Done" << endl;
}

void
ScoreWidget::resizeEvent(QResizeEvent *)
{
    if (m_page >= 0) {
        showPage(m_page);
    }
}

void
ScoreWidget::enterEvent(QEnterEvent *)
{
    m_mouseActive = true;
    update();
}

void
ScoreWidget::leaveEvent(QEvent *)
{
    if (m_mouseActive) {
        emit interactionEnded(m_mode);
    }
    m_mouseActive = false;
    update();
}

void
ScoreWidget::mouseMoveEvent(QMouseEvent *e)
{
    if (!m_mouseActive) return;

    m_eventUnderMouse = getEventAtPoint(e->pos());

    SVDEBUG << "ScoreWidget::mouseMoveEvent: id under mouse = "
            << m_eventUnderMouse.id << endl;
    
    update();

    if (!m_eventUnderMouse.isNull()) {
#ifdef DEBUG_SCORE_WIDGET
        SVDEBUG << "ScoreWidget::mouseMoveEvent: Emitting scorePositionHighlighted at " << m_eventUnderMouse.location << endl;
#endif
        emit scoreLocationHighlighted(m_eventUnderMouse.location,
                                      m_eventUnderMouse.label,
                                      m_mode);
    }
}

void
ScoreWidget::mousePressEvent(QMouseEvent *e)
{
    if (e->button() != Qt::LeftButton) {
        return;
    }
    
    mouseMoveEvent(e);

    if (!m_musicalEvents.empty() && !m_eventUnderMouse.isNull() &&
        (m_mode == InteractionMode::SelectStart ||
         m_mode == InteractionMode::SelectEnd)) {

        if (m_mode == InteractionMode::SelectStart) {
            m_selectStart = m_eventUnderMouse;
            if (!(m_selectStart.location < m_selectEnd.location)) {
                m_selectEnd = {};
            }
        } else {
            m_selectEnd = m_eventUnderMouse;
            if (!(m_selectStart.location < m_selectEnd.location)) {
                m_selectStart = {};
            }
        }
        
#ifdef DEBUG_SCORE_WIDGET
        SVDEBUG << "ScoreWidget::mousePressEvent: Set select start to "
                << m_selectStart.location << " and end to "
                << m_selectEnd.location << endl;
#endif

        auto start = m_selectStart;
        auto end = m_selectEnd;
        if (start.isNull()) start = getScoreStartEvent();
        if (end.isNull()) end = getScoreEndEvent();
        emit selectionChanged(start.location,
                              isSelectedFromStart(),
                              start.label,
                              end.location,
                              isSelectedToEnd(),
                              end.label);
        update();
    }

    if (!m_eventUnderMouse.isNull()) {
#ifdef DEBUG_SCORE_WIDGET
        SVDEBUG << "ScoreWidget::mousePressEvent: Emitting scorePositionActivated at " << m_eventUnderMouse.location << endl;
#endif
        emit scoreLocationActivated(m_eventUnderMouse.location,
                                    m_eventUnderMouse.label,
                                    m_mode);
        update();
    }
}

void
ScoreWidget::clearSelection()
{
#ifdef DEBUG_SCORE_WIDGET
    SVDEBUG << "ScoreWidget::clearSelection" << endl;
#endif

    if (m_selectStart.isNull() && m_selectEnd.isNull()) {
        return;
    }

    m_selectStart = {};
    m_selectEnd = {};

    emit selectionChanged(m_selectStart.location,
                          true,
                          getScoreStartEvent().label,
                          m_selectEnd.location,
                          true,
                          getScoreEndEvent().label);

    update();
}

void
ScoreWidget::zoomIn()
{
    if (m_scale < 240) {
        setScale(m_scale + 20);
    }
}

void
ScoreWidget::zoomOut()
{
    if (m_scale > 20) {
        setScale(m_scale - 20);
    }
}

void
ScoreWidget::zoomReset()
{
    setScale(100);
}

ScoreWidget::EventData
ScoreWidget::getScoreStartEvent() const
{
    if (m_musicalEvents.empty()) return {};
    return getEventForMusicalEvent(*m_musicalEvents.begin());
}

bool
ScoreWidget::isSelectedFromStart() const
{
    return (m_musicalEvents.empty() ||
            m_selectStart.isNull() ||
            m_selectStart.indexInEvents == 0);
}

ScoreWidget::EventData
ScoreWidget::getScoreEndEvent() const
{
    if (m_musicalEvents.empty()) return {};
    return getEventForMusicalEvent(*m_musicalEvents.rbegin());
}

ScoreWidget::EventData
ScoreWidget::getEventForMusicalEvent(const Score::MusicalEvent &mev) const
{
    if (mev.notes.empty()) return {};
    return getEventWithId(mev.notes.begin()->noteId);
}

ScoreWidget::EventData
ScoreWidget::getEventWithId(EventId id) const
{
    auto itr = m_idDataMap.find(id);
    if (itr == m_idDataMap.end()) {
        return {};
    }
    return itr->second;
}

ScoreWidget::EventData
ScoreWidget::getEventWithId(const std::string &id) const
{
    return getEventWithId(QString::fromStdString(id));
}

ScoreWidget::EventData
ScoreWidget::getEventWithLabel(EventLabel label) const
{
    if (m_labelIdMap.find(label) == m_labelIdMap.end()) return {};
    return getEventWithId(m_labelIdMap.at(label));
}

bool
ScoreWidget::isSelectedToEnd() const
{
    return (m_musicalEvents.empty() ||
            m_selectEnd.isNull() ||
            m_selectEnd.indexInEvents + 1 >= int(m_musicalEvents.size()));
}

bool
ScoreWidget::isSelectedAll() const
{
    return isSelectedFromStart() && isSelectedToEnd();
}

void
ScoreWidget::getSelection(Fraction &start, EventLabel &startLabel,
                          Fraction &end, EventLabel &endLabel) const
{
    start = m_selectStart.location;
    startLabel = m_selectStart.label;
    end = m_selectEnd.location;
    endLabel = m_selectEnd.label;
}

void
ScoreWidget::mouseDoubleClickEvent(QMouseEvent *e)
{
    if (e->button() != Qt::LeftButton) {
        return;
    }

#ifdef DEBUG_SCORE_WIDGET
    SVDEBUG << "ScoreWidget::mouseDoubleClickEvent" << endl;
#endif
        
    if (m_mode == InteractionMode::Navigate) {
        setInteractionMode(InteractionMode::Edit);
    }

    mousePressEvent(e);
}

ScoreWidget::EventData
ScoreWidget::getEventAtPoint(QPoint point)
{
    const auto &events = m_pageEventsMap[m_page];
    
    double px = point.x();
    double py = point.y();

    EventData found;
    double foundX = 0.0;

#ifdef DEBUG_EVENT_FINDING
    SVDEBUG << "ScoreWidget::getEventAtPoint: point " << px << "," << py << endl;
#endif
    
    for (auto itr = events.begin(); itr != events.end(); ++itr) {

        EventId id = *itr;
        EventData edata = getEventWithId(id);
        if (edata.isNull()) continue;
        
        QRectF r = getHighlightRectFor(edata);
        if (r == QRectF()) continue;

#ifdef DEBUG_EVENT_FINDING
        SVDEBUG << "ScoreWidget::getEventAtPoint: id " << *itr
                << " has rect " << r.x() << "," << r.y() << " "
                << r.width() << "x" << r.height() << " (seeking " << px
                << "," << py << ")" << endl;
#endif
    
        if (py < r.y() || py > r.y() + r.height()) {
            continue;
        }
        if (px < r.x() || r.x() < foundX) {
            continue;
        }
        
        found = edata;
        foundX = r.x();
    }

#ifdef DEBUG_EVENT_FINDING
    SVDEBUG << "ScoreWidget::idAtPoint: point " << point.x()
            << "," << point.y() << " -> element id " << found.id
            << " with x = " << foundX << endl;
#endif
    
    return found;
}

QRectF
ScoreWidget::getHighlightRectFor(const EventData &event)
{
    QRectF rect = event.boxOnPage;

    if (m_noteSystemExtentMap.find(event.id) != m_noteSystemExtentMap.end()) {
        Extent extent = m_noteSystemExtentMap.at(event.id);
        rect = QRectF(rect.x(), extent.y, rect.width(), extent.height);
    }
                      
    return m_pageToWidget.mapRect(rect);
}

void
ScoreWidget::paintEvent(QPaintEvent *e)
{
    QFrame::paintEvent(e);

    if (m_page < 0 || m_page >= getPageCount()) {
        SVDEBUG << "ScoreWidget::paintEvent: No page or page out of range, painting nothing" << endl;
        return;
    }

    QPainter paint(this);

    auto renderer = m_svgPages[m_page];

    // When we actually paint the SVG, we just tell Qt to stick it on
    // the paint device scaled while preserving aspect. But we still
    // need to do the same calculations ourselves to construct the
    // transforms needed for mapping to e.g. mouse interaction space
    
    QSizeF widgetSize = size();
    QSizeF pageSize = renderer->viewBoxF().size();

    double ww = widgetSize.width(), wh = widgetSize.height();
    double pw = pageSize.width(), ph = pageSize.height();

    SVDEBUG << "ScoreWidget::paint: widget size " << ww << "x" << wh
            << ", page size " << pw << "x" << ph << endl;
    
    if (!ww || !wh || !pw || !ph) {
        SVDEBUG << "ScoreWidgetPDF::paint: one of our dimensions is zero, can't proceed" << endl;
        return;
    }
    
    double scale = std::min(ww / pw, wh / ph);
    double xorigin = (ww - (pw * scale)) / 2.0;
    double yorigin = (wh - (ph * scale)) / 2.0;

    m_pageToWidget = QTransform();
    m_pageToWidget.translate(xorigin, yorigin);
    m_pageToWidget.scale(scale, scale);

    m_widgetToPage = QTransform();
    m_widgetToPage.scale(1.0 / scale, 1.0 / scale);
    m_widgetToPage.translate(-xorigin, -yorigin);
    
    // Show a highlight bar if the interaction mode is anything other
    // than None - the colour and location depend on the mode
    
    if (m_mode != InteractionMode::None) {

        EventData event;

        if (m_mouseActive) {
            event = m_eventUnderMouse;
            SVDEBUG << "ScoreWidget::paint: under mouse = "
                    << event.label << endl;
        } else {
            event = m_eventToHighlight;
            SVDEBUG << "ScoreWidget::paint: to highlight = "
                    << event.label << endl;
        }

        if (!event.isNull()) {
        
            QRectF rect = getHighlightRectFor(event);

            QColor highlightColour;

            switch (m_mode) {
            case InteractionMode::Navigate:
                highlightColour = navigateHighlightColour;
                break;
            case InteractionMode::Edit:
                highlightColour = editHighlightColour;
                break;
            case InteractionMode::SelectStart:
            case InteractionMode::SelectEnd:
                highlightColour = selectHighlightColour.darker();
                break;
            default: // None already handled in conditional above
                throw std::runtime_error("Unhandled case in mode switch");
            }
            
            highlightColour.setAlpha(160);
            paint.setPen(Qt::NoPen);
            paint.setBrush(highlightColour);
            
#ifdef DEBUG_SCORE_WIDGET
            SVDEBUG << "ScoreWidget::paint: highlighting rect with origin "
                    << rect.x() << "," << rect.y() << " and size "
                    << rect.width() << "x" << rect.height()
                    << " using colour " << highlightColour.name() << endl;
#endif

            if (rect != QRectF()) {
                paint.drawRect(rect);
            }
        }
    }

    // Highlight the current selection if there is one
    if (!m_musicalEvents.empty() &&
        (!isSelectedAll() ||
         (m_mode == InteractionMode::SelectStart ||
          m_mode == InteractionMode::SelectEnd))) {

        QColor fillColour = selectHighlightColour;
        fillColour.setAlpha(100);
        paint.setPen(Qt::NoPen);
        paint.setBrush(fillColour);

        auto exclusiveComparator =
            [](const Score::MusicalEvent &e, const Fraction &f) {
                return e.measureInfo.measureFraction < f;
        };
        auto inclusiveComparator =
            [](const Score::MusicalEvent &e, const Fraction &f) {
                return !(f < e.measureInfo.measureFraction);
        };
        
        Score::MusicalEventList::iterator i0 = m_musicalEvents.begin();
        if (!m_selectStart.isNull()) {
            i0 = lower_bound(m_musicalEvents.begin(), m_musicalEvents.end(),
                             m_selectStart.location, exclusiveComparator);
        }
        Score::MusicalEventList::iterator i1 = m_musicalEvents.end();
        if (!m_selectEnd.isNull()) {
            i1 = lower_bound(m_musicalEvents.begin(), m_musicalEvents.end(),
                             m_selectEnd.location, inclusiveComparator);
        }

        SVDEBUG << "ScoreWidget::paint: selection spans from "
                << m_selectStart.location << " to " << m_selectEnd.location
                << " giving us iterators at "
                << (i0 == m_musicalEvents.end() ? "(end)" :
                    i0->notes.empty() ? "(location without note)" :
                    i0->notes[0].noteId)
                << " to " 
                << (i1 == m_musicalEvents.end() ? "(end)" :
                    i1->notes.empty() ? "(location without note)" :
                    i1->notes[0].noteId)
                << endl;

        double lineOrigin = m_pageToWidget.map(QPointF(0, 0)).x();
        double lineWidth = m_pageToWidget.map(QPointF(pageSize.width(), 0)).x();
        
        double prevY = -1.0;
        double furthestX = 0.0;

        for (auto i = i0; i != i1 && i != m_musicalEvents.end(); ++i) {
            EventData data = getEventForMusicalEvent(*i);
            if (data.page < m_page) {
                continue;
            }
            if (data.page > m_page) {
                break;
            }
            QRectF rect = getHighlightRectFor(data);
#ifdef DEBUG_EVENT_FINDING                    
            SVDEBUG << "I'm at " << rect.x() << "," << rect.y() << " with width "
                    << rect.width() << " (furthest X so far = " << furthestX
                    << ")" << endl;
#endif
            if (rect == QRectF()) {
                continue;
            }
            if (i == i0) {
                prevY = rect.y();
            }
            if (rect.y() > prevY) {
#ifdef DEBUG_EVENT_FINDING
                SVDEBUG << "New line, resetting x and furthestX to " << lineOrigin << endl;
#endif
                rect.setX(lineOrigin);
                furthestX = lineOrigin;
            } else if (rect.x() < furthestX - 0.001) {
                continue;
            }
            auto j = i;
            ++j;
            if (j != i1) {
                rect.setWidth(lineWidth - rect.x());
            }
            while (j != m_musicalEvents.end()) {
                EventData nextData = getEventForMusicalEvent(*j);
                QRectF nextRect = getHighlightRectFor(nextData);
                if (nextData.page == m_page &&
                    nextRect.y() <= rect.y() &&
                    nextRect.x() >= rect.x() &&
                    nextRect.width() > 0) {
#ifdef DEBUG_EVENT_FINDING                    
                    SVDEBUG << "next event is at " << nextRect.x()
                            << " with width " << nextRect.width() << endl;
#endif
                    if (nextRect.x() - rect.x() < rect.width()) {
                        rect.setWidth(nextRect.x() - rect.x());
                    }
                    break;
                }
                if (nextData.page > m_page ||
                    nextRect.y() > rect.y()) {
                    break;
                }
                ++j;
            }
            paint.drawRect(rect);
            prevY = rect.y();
            furthestX = rect.x() + rect.width();
        }
    }

    paint.setPen(Qt::black);
    paint.setBrush(Qt::black);

    renderer->render(&paint, QRectF(0, 0, ww, wh));
}

void
ScoreWidget::showPage(int page)
{
    if (page < 0 || page >= getPageCount()) {
        SVDEBUG << "ScoreWidget::showPage: page number " << page
                << " out of range; have " << getPageCount() << " pages" << endl;
        return;
    }
    
    m_page = page;
    emit pageChanged(m_page);
    update();
}

void
ScoreWidget::setHighlightEventByLocation(Fraction location)
{
    //!!! do we need this?
    throw std::runtime_error("Not yet implemented");
}

void
ScoreWidget::setHighlightEventByLabel(EventLabel label)
{
    m_eventToHighlight = getEventWithLabel(label);
    if (m_eventToHighlight.isNull()) {
        SVDEBUG << "ScoreWidget::setHighlightEventByLabel: Label \"" << label
                << "\" not found" << endl;
        return;
    }

    SVDEBUG << "ScoreWidget::setHighlightEventByLabel: Event with label \""
            << label << "\" found at " << m_eventToHighlight.location << endl;
    
    int page = m_eventToHighlight.page;
    if (page != m_page) {
#ifdef DEBUG_SCORE_WIDGET
        SVDEBUG << "ScoreWidget::setHighlightEventByLabel: Flipping to page "
                << page << endl;
#endif
        showPage(page);
    }

    update();
}

void
ScoreWidget::setInteractionMode(InteractionMode mode)
{
    if (mode == m_mode) {
        return;
    }

#ifdef DEBUG_SCORE_WIDGET
    SVDEBUG << "ScoreWidget::setInteractionMode: switching from " << int(m_mode)
            << " to " << int(mode) << endl;
#endif
    
    m_mode = mode;
    update();
    emit interactionModeChanged(m_mode);
}<|MERGE_RESOLUTION|>--- conflicted
+++ resolved
@@ -101,8 +101,6 @@
     return m_svgPages.size();
 }
 
-<<<<<<< HEAD
-=======
 void
 ScoreWidget::setScale(int scale)
 {
@@ -114,7 +112,7 @@
     auto scoreFilename = m_scoreFilename;
     auto musicalEvents = m_musicalEvents;
     QString errorString;
-    if (!loadAScore(scoreName, errorString)) {
+    if (!loadScoreFile(scoreName, scoreFilename, errorString)) {
         SVCERR << "ScoreWidget::setScale: Failed to reload score "
                << scoreName << ": " << errorString << endl;
         return;
@@ -129,20 +127,6 @@
     return m_scale;
 }
 
-void
-ScoreWidget::loadAScore(QString scoreName)
-{
-    QString errorString;
-    if (!loadAScore(scoreName, errorString)) {
-        emit loadFailed(scoreName, tr("Failed to load score %1: %2")
-                        .arg(scoreName).arg(errorString));
-        return;
-    }
-
-    clearSelection();
-}
-
->>>>>>> 1e2ad095
 bool
 ScoreWidget::loadScoreFile(QString scoreName, QString scoreFile, QString &errorString)
 {
@@ -169,28 +153,23 @@
         SVDEBUG << "ScoreWidget::loadScoreFile: Failed to set Verovio resource path" << endl;
         return false;
     }
-<<<<<<< HEAD
-    if (!toolkit.LoadFile(scoreFile.toStdString())) {
-        SVDEBUG << "ScoreWidget::loadScoreFile: Load failed in Verovio toolkit" << endl;
-=======
     if (m_scale != 100) {
         toolkit.SetOptions("{\"scaleToPageSize\": true}");
         if (!toolkit.SetScale(m_scale)) {
-            SVDEBUG << "ScoreWidget::loadAScore: Failed to set rendering scale" << endl;
+            SVDEBUG << "ScoreWidget::loadScoreFile: Failed to set rendering scale" << endl;
         } else {
-            SVDEBUG << "ScoreWidget::loadAScore: Set scale to " << m_scale << endl;
+            SVDEBUG << "ScoreWidget::loadScoreFile: Set scale to " << m_scale << endl;
         }
         SVDEBUG << "options: " << toolkit.GetOptions() << endl;
     }
-    if (!toolkit.LoadFile(scorePath)) {
-        SVDEBUG << "ScoreWidget::loadAScore: Load failed in Verovio toolkit" << endl;
->>>>>>> 1e2ad095
+    if (!toolkit.LoadFile(scoreFile.toStdString())) {
+        SVDEBUG << "ScoreWidget::loadScoreFile: Load failed in Verovio toolkit" << endl;
         return false;
     }
 
     int pp = toolkit.GetPageCount();
 
-    SVDEBUG << "ScoreWidget::loadAScore: Have " << pp << " pages" << endl;
+    SVDEBUG << "ScoreWidget::loadScoreFile: Have " << pp << " pages" << endl;
     
     for (int p = 0; p < pp; ++p) {
 
