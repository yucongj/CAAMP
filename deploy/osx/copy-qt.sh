--- conflicted
+++ resolved
@@ -9,11 +9,7 @@
 	exit 2
 fi
 
-<<<<<<< HEAD
-frameworks="QtCore QtNetwork QtGui QtXml QtSvg QtWidgets QtPrintSupport"
-=======
-frameworks="QtCore QtNetwork QtGui QtXml QtWidgets QtPrintSupport QtDBus"
->>>>>>> 281ec0dc
+frameworks="QtCore QtNetwork QtGui QtXml QtSvg QtWidgets QtPrintSupport QtDBus"
 
 plugins="dds gif icns ico jp2 jpeg mng tga tiff wbmp webp cocoa minimal offscreen"
 
