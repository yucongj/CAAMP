--- conflicted
+++ resolved
@@ -9,13 +9,9 @@
 	exit 2
 fi
 
-<<<<<<< HEAD
-frameworks="QtCore QtNetwork QtGui QtXml QtSvg QtWidgets QtPrintSupport"
-=======
 set -u
 
-frameworks="QtCore QtNetwork QtGui QtXml QtWidgets QtPrintSupport QtDBus"
->>>>>>> 281ec0dc
+frameworks="QtCore QtNetwork QtGui QtXml QtSvg QtWidgets QtPrintSupport QtDBus"
 
 echo
 echo "I expect you to have already copied these frameworks from the Qt installation to"
