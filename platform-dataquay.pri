
include(./config.pri)

CONFIG += staticlib

DEFINES -= USE_REDLAND
QMAKE_CXXFLAGS -= -I/usr/include/rasqal -I/usr/include/raptor2
EXTRALIBS -= -lrdf

DEFINES += USE_SORD
<<<<<<< HEAD
QMAKE_CXXFLAGS += -I/usr/local/include/sord-0 -I/usr/local/include/serd-0 -I/usr/include/sord-0 -I/usr/include/serd-0
EXTRALIBS += -lsord-0 -lserd-0
=======
# Libraries and paths should be added by config.pri
>>>>>>> f252360e
<|MERGE_RESOLUTION|>--- conflicted
+++ resolved
@@ -8,9 +8,4 @@
 EXTRALIBS -= -lrdf
 
 DEFINES += USE_SORD
-<<<<<<< HEAD
-QMAKE_CXXFLAGS += -I/usr/local/include/sord-0 -I/usr/local/include/serd-0 -I/usr/include/sord-0 -I/usr/include/serd-0
-EXTRALIBS += -lsord-0 -lserd-0
-=======
-# Libraries and paths should be added by config.pri
->>>>>>> f252360e
+# Libraries and paths should be added by config.pri