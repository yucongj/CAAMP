{
  "libraries": {
    "vamp-plugin-sdk": {
      "pin": "da86fb0bccb3"
    },
    "svcore": {
      "pin": "71202259002d"
    },
    "svgui": {
<<<<<<< HEAD
      "pin": "13e17e61f898"
=======
      "pin": "be935f9b2ae6"
>>>>>>> 01acb379
    },
    "svapp": {
      "pin": "d4c16eed673d"
    },
    "checker": {
      "pin": "3ccc384c0161"
    },
    "piper": {
      "pin": "dde809643316e7bb606fc14d66e55f07059bcf36"
    },
    "piper-cpp": {
      "pin": "28a0ee2cc737a7b50ac62d5996191cd589c047c2"
    },
    "dataquay": {
      "pin": "807b55408d9e"
    },
    "bqvec": {
      "pin": "3c9de9e7f6e8"
    },
    "bqfft": {
      "pin": "a766fe47501b"
    },
    "bqresample": {
      "pin": "a9a5555d9b6d"
    },
    "bqaudioio": {
      "pin": "d90244c003be"
    },
    "sv-dependency-builds": {
      "pin": "f1a9b270e043"
    },
    "icons/scalable": {
      "pin": "1c6516ba7fc1"
    }
  }
}<|MERGE_RESOLUTION|>--- conflicted
+++ resolved
@@ -7,11 +7,7 @@
       "pin": "71202259002d"
     },
     "svgui": {
-<<<<<<< HEAD
-      "pin": "13e17e61f898"
-=======
       "pin": "be935f9b2ae6"
->>>>>>> 01acb379
     },
     "svapp": {
       "pin": "d4c16eed673d"
