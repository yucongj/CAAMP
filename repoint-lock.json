--- conflicted
+++ resolved
@@ -4,23 +4,13 @@
       "pin": "da86fb0bccb3"
     },
     "svcore": {
-<<<<<<< HEAD
-      "pin": "f0c2b8b31609"
+      "pin": "fe579dc6a713"
     },
     "svgui": {
-      "pin": "fcc1f45f7bd5"
+      "pin": "c2fa7bb1eca9"
     },
     "svapp": {
-      "pin": "6cdf2afebfd7"
-=======
-      "pin": "a250a54c11cc"
-    },
-    "svgui": {
-      "pin": "c0d8356e274f"
-    },
-    "svapp": {
-      "pin": "e98a42e94d90"
->>>>>>> a829fe93
+      "pin": "636a5908cf81"
     },
     "checker": {
       "pin": "2e8a5f665a07"
