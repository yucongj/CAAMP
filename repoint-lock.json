--- conflicted
+++ resolved
@@ -7,11 +7,7 @@
       "pin": "2fec0d9bd7ac"
     },
     "svgui": {
-<<<<<<< HEAD
       "pin": "e848ea0850fe"
-=======
-      "pin": "4949061fcb8c"
->>>>>>> 4c36dbb4
     },
     "svapp": {
       "pin": "7eafe977a1fc"
