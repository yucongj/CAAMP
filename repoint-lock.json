{
  "libraries": {
    "vamp-plugin-sdk": {
      "pin": "da86fb0bccb3"
    },
    "svcore": {
<<<<<<< HEAD
      "pin": "f04038819c26"
    },
    "svgui": {
      "pin": "37e9d6a1e00c"
=======
      "pin": "410819150cd3"
    },
    "svgui": {
      "pin": "78eecb19e688"
>>>>>>> 9e29ddac
    },
    "svapp": {
      "pin": "29bef008588e"
    },
    "checker": {
      "pin": "17fb9ff8e072"
    },
    "piper": {
      "pin": "f5a04ffe4d5a0ae01e77018a86a59b48a425e674"
    },
    "piper-vamp-cpp": {
      "pin": "269b6c25dae4864515651790553dd8167e5831e4"
    },
    "dataquay": {
      "pin": "807b55408d9e"
    },
    "bqvec": {
      "pin": "c5442ff1083d"
    },
    "bqfft": {
      "pin": "a766fe47501b"
    },
    "bqresample": {
      "pin": "f5dee7d40378"
    },
    "bqaudioio": {
      "pin": "b5e34fdc1716"
    },
    "sv-dependency-builds": {
      "pin": "f1a9b270e043"
    },
    "icons/scalable": {
      "pin": "1c8844bfa946"
    }
  }
}<|MERGE_RESOLUTION|>--- conflicted
+++ resolved
@@ -4,17 +4,10 @@
       "pin": "da86fb0bccb3"
     },
     "svcore": {
-<<<<<<< HEAD
-      "pin": "f04038819c26"
+      "pin": "cfcfec216c21"
     },
     "svgui": {
       "pin": "37e9d6a1e00c"
-=======
-      "pin": "410819150cd3"
-    },
-    "svgui": {
-      "pin": "78eecb19e688"
->>>>>>> 9e29ddac
     },
     "svapp": {
       "pin": "29bef008588e"
