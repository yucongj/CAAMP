{
  "libraries": {
    "vamp-plugin-sdk": {
      "pin": "da86fb0bccb3"
    },
    "svcore": {
<<<<<<< HEAD
      "pin": "51d6551d5244"
    },
    "svgui": {
      "pin": "9fb7133dd818"
=======
      "pin": "2fec0d9bd7ac"
    },
    "svgui": {
      "pin": "4949061fcb8c"
>>>>>>> 4c36dbb4
    },
    "svapp": {
      "pin": "7eafe977a1fc"
    },
    "checker": {
      "pin": "51a8fe0a03cf"
    },
    "piper": {
      "pin": "f5a04ffe4d5a0ae01e77018a86a59b48a425e674"
    },
    "piper-cpp": {
      "pin": "d95826b8f0a6022f50ec18a06d642dd25f76ee8c"
    },
    "dataquay": {
      "pin": "807b55408d9e"
    },
    "bqvec": {
      "pin": "3c9de9e7f6e8"
    },
    "bqfft": {
      "pin": "a766fe47501b"
    },
    "bqresample": {
      "pin": "f5dee7d40378"
    },
    "bqaudioio": {
      "pin": "b5e34fdc1716"
    },
    "sv-dependency-builds": {
      "pin": "f1a9b270e043"
    },
    "icons/scalable": {
      "pin": "6ef774507a98"
    }
  }
}<|MERGE_RESOLUTION|>--- conflicted
+++ resolved
@@ -4,20 +4,13 @@
       "pin": "da86fb0bccb3"
     },
     "svcore": {
-<<<<<<< HEAD
-      "pin": "51d6551d5244"
+      "pin": "4de4284d0596"
     },
     "svgui": {
-      "pin": "9fb7133dd818"
-=======
-      "pin": "2fec0d9bd7ac"
-    },
-    "svgui": {
-      "pin": "4949061fcb8c"
->>>>>>> 4c36dbb4
+      "pin": "86429ff00f05"
     },
     "svapp": {
-      "pin": "7eafe977a1fc"
+      "pin": "b936872faff2"
     },
     "checker": {
       "pin": "51a8fe0a03cf"
