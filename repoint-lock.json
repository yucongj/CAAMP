--- conflicted
+++ resolved
@@ -4,23 +4,13 @@
       "pin": "74c5b0bfa108"
     },
     "svcore": {
-<<<<<<< HEAD
-      "pin": "498ed1e86f92"
+      "pin": "7c92c644db20"
     },
     "svgui": {
-      "pin": "26e80a450e74"
+      "pin": "1da52d5e6700"
     },
     "svapp": {
-      "pin": "7b1d30af4b38"
-=======
-      "pin": "5f8fbbde08ff"
-    },
-    "svgui": {
-      "pin": "11660e0c896f"
-    },
-    "svapp": {
-      "pin": "6508d9d216c7"
->>>>>>> 5f82c5b4
+      "pin": "771ec060c1d2"
     },
     "checker": {
       "pin": "ef64b3f171d9"
