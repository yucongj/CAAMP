--- conflicted
+++ resolved
@@ -3579,15 +3579,15 @@
     </message>
     <message>
         <source>Export audio from selection into a data file</source>
-        <translation type="unfinished"></translation>
+        <translation>Vyvést zvuk z výběru do datového souboru</translation>
     </message>
     <message>
         <source>Export the selected regions into a single file</source>
-        <translation type="unfinished"></translation>
+        <translation>Vyvést vybrané oblasti do jednoho souboru</translation>
     </message>
     <message>
         <source>Export the whole file</source>
-        <translation type="unfinished"></translation>
+        <translation>Vyvést celý soubor</translation>
     </message>
     <message>
         <source>Playback Speed</source>
@@ -3595,7 +3595,7 @@
     </message>
     <message>
         <source>Export Audio Data...</source>
-        <translation type="unfinished"></translation>
+        <translation>&amp;Vyvést zvuková data...</translation>
     </message>
     <message>
         <source>Export Annotation La&amp;yer...</source>
@@ -3786,7 +3786,6 @@
         <translation type="unfinished"></translation>
     </message>
     <message>
-<<<<<<< HEAD
         <source>Playback speed: %1% (%2x faster)</source>
         <translation type="unfinished"></translation>
     </message>
@@ -3801,22 +3800,6 @@
     <message>
         <source>&lt;b&gt;Layer generation failed&lt;/b&gt;&lt;p&gt;Failed to generate a derived layer.&lt;p&gt;The layer transform %1failed.&lt;p&gt;No error information is available.</source>
         <translation type="unfinished"></translation>
-=======
-        <source>&amp;Export Audio Data...</source>
-        <translation>&amp;Vyvést zvuková data...</translation>
-    </message>
-    <message>
-        <source>Export audio from selection into a data file</source>
-        <translation>Vyvést zvuk z výběru do datového souboru</translation>
-    </message>
-    <message>
-        <source>Export the selected regions into a single file</source>
-        <translation>Vyvést vybrané oblasti do jednoho souboru</translation>
-    </message>
-    <message>
-        <source>Export the whole file</source>
-        <translation>Vyvést celý soubor</translation>
->>>>>>> 709fbd21
     </message>
     <message>
         <source>&lt;h3&gt;Newer version available&lt;/h3&gt;&lt;p&gt;You are using version %1 of Sonic Visualiser, but version %2 is now available.&lt;/p&gt;&lt;p&gt;Please see the &lt;a href=&quot;http://sonicvisualiser.org/&quot;&gt;Sonic Visualiser website&lt;/a&gt; for more information.&lt;/p&gt;</source>
